<<<<<<< HEAD
n_runs: 1
=======
n_runs: 10
>>>>>>> f88bd3de
seed: 42
to_be_seeded:
  - basic
  - numpy
  - torch

default_grid:
<<<<<<< HEAD
  mutual_information: 0.0
=======
  mutual_information: range(0.0, 2.0, 0.5)
>>>>>>> f88bd3de

raw:
  mutual_information: 0.0

processed:
  mutual_information: ${raw.mutual_information}

hydra:
  mode: MULTIRUN
  sweep:
    dir: outputs/mixing/${now:%Y-%m-%d}
    subdir: ${estimator._target_}/${distribution._target_}/${distribution_key}/N=${n_samples}/${now:%Y-%m-%d_%H-%M-%S}_${hydra.job.num}
  sweeper:
    max_batch_size: 100 # Makes startup faster, see https://github.com/facebookresearch/hydra/issues/1324.
    params:
      ++n_samples: 100000<|MERGE_RESOLUTION|>--- conflicted
+++ resolved
@@ -1,8 +1,4 @@
-<<<<<<< HEAD
-n_runs: 1
-=======
 n_runs: 10
->>>>>>> f88bd3de
 seed: 42
 to_be_seeded:
   - basic
@@ -10,11 +6,7 @@
   - torch
 
 default_grid:
-<<<<<<< HEAD
-  mutual_information: 0.0
-=======
   mutual_information: range(0.0, 2.0, 0.5)
->>>>>>> f88bd3de
 
 raw:
   mutual_information: 0.0
